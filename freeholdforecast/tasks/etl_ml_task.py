--- conflicted
+++ resolved
@@ -547,13 +547,8 @@
         if self.is_local:
             # max_jobs = self.cpu_count - 3
             self.fit_minutes = 30
-<<<<<<< HEAD
-            self.per_job_fit_minutes = 15  # BEST RUN 15
-            self.per_job_fit_memory_limit_gb = 4
-=======
             self.per_job_fit_minutes = 5
             self.per_job_fit_memory_limit_gb = 3
->>>>>>> 9868a31e
 
         self.logger.info(f"Total fit minutes: {self.fit_minutes}")
         self.logger.info(f"Job fit minutes: {self.per_job_fit_minutes}")
